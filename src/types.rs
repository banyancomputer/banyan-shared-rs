use cid::Cid;
use ethers::{
    abi::{
<<<<<<< HEAD
        AbiType, InvalidOutputType, ParamType, Token,
        Token::{Address as Ad, String as Str, Uint},
        Tokenizable, Tokenize,
=======
        Token::{Address as Ad, String as Str, Uint},
        Tokenize,
>>>>>>> 8d58d3c4
    },
    prelude::Address,
    types::U256,
};
<<<<<<< HEAD
use ethers_contract_derive::EthAbiType;
=======
use serde::de::Error;
>>>>>>> 8d58d3c4
use serde::{Deserialize, Deserializer, Serialize, Serializer};
use sled::IVec;
use std::fmt::{Display, Formatter};
use std::ops::{Add, Mul, Sub};

/* Contract Primitives */

// CID
// TODO make a little macro for tokenizable
/// A Wrapper around the CID struct from the cid crate
#[derive(Debug, Clone, Copy, PartialEq, Eq, PartialOrd, Ord, Hash)]
pub struct CidToken(pub Cid);

impl Display for CidToken {
    fn fmt(&self, f: &mut Formatter<'_>) -> std::fmt::Result {
        write!(f, "{}", self.0)
    }
}

impl CidToken {
    pub fn cid(&self) -> Cid {
        self.0
    }
}

/// Impl Tokenizable for CidToken - This allows us to use CidToken as a Token in the ethers crate
impl Tokenizable for CidToken {
    /// Convert a Token::String to a CidToken
    fn from_token(token: Token) -> Result<Self, InvalidOutputType> {
        match token {
            Str(s) => Ok(CidToken(Cid::try_from(s).unwrap())),
            other => Err(InvalidOutputType(format!(
                "Expected `String`, got {:?}",
                other
            ))),
        }
    }
    /// Convert a CidToken to a Token::String
    fn into_token(self) -> Token {
        Str(self.0.to_string())
    }
}

impl Serialize for CidToken {
    fn serialize<S>(&self, serializer: S) -> Result<S::Ok, S::Error>
    where
        S: Serializer,
    {
        serializer.serialize_str(&self.0.to_string())
    }
}

impl<'de> Deserialize<'de> for CidToken {
    fn deserialize<D>(deserializer: D) -> Result<Self, D::Error>
    where
        D: Deserializer<'de>,
    {
        let s = String::deserialize(deserializer)?;
        Ok(CidToken(Cid::try_from(s).unwrap()))
    }
}

// Blake3 Hashes

/// A Wrapper around the Blake3 Hash struct from the blake3 crate
#[derive(Debug, Clone, Copy, PartialEq, Eq, Hash)]
pub struct Blake3HashToken(pub blake3::Hash);

impl Blake3HashToken {
    pub fn hash(&self) -> blake3::Hash {
        self.0
    }
    pub fn to_hex(&self) -> String {
        self.0.to_hex().to_string()
    }
}

impl Tokenizable for Blake3HashToken {
    fn into_token(self) -> Token {
        Str(self.to_hex())
    }
    fn from_token(token: Token) -> Result<Self, InvalidOutputType> {
        match token {
            Str(s) => Ok(Blake3HashToken(blake3::Hash::from_hex(s).unwrap())),
            other => Err(InvalidOutputType(format!(
                "Expected `String`, got {:?}",
                other
            ))),
        }
    }
}

impl AbiType for Blake3HashToken {
    fn param_type() -> ParamType {
        ParamType::String
    }
}

pub fn serialize_hash_token<S: Serializer>(
    hash: &Blake3HashToken,
    s: S,
) -> Result<S::Ok, S::Error> {
    let hash_bytes = hash.0.as_bytes();
    s.serialize_bytes(hash_bytes)
}

pub fn deserialize_hash_token<'de, D>(deserializer: D) -> Result<Blake3HashToken, D::Error>
where
    D: Deserializer<'de>,
{
    let hash_bytes = <[u8; 32]>::deserialize(deserializer)?;
    Ok(Blake3HashToken(blake3::Hash::from(hash_bytes)))
}

/// DealIds - The onChain ID of a deal submitted to Ethereum
#[derive(Debug, Clone, Copy, Hash, PartialEq, Eq, Serialize, Deserialize, PartialOrd, Ord)]
pub struct DealID(pub u64);

impl Tokenizable for DealID {
    fn from_token(token: Token) -> Result<Self, InvalidOutputType> {
        match token {
            Uint(u) => Ok(DealID(u.as_u64())),
            other => Err(InvalidOutputType(format!(
                "Expected `Uint`, got {:?}",
                other
            ))),
        }
    }
    fn into_token(self) -> Token {
        Uint(self.0.into())
    }
}

#[allow(clippy::from_over_into)]
impl Into<IVec> for DealID {
    fn into(self) -> IVec {
        IVec::from(&self.0.to_le_bytes())
    }
}

impl From<IVec> for DealID {
    fn from(iv: IVec) -> Self {
        let bytes = iv.as_ref();
        let mut deal_id_bytes = [0u8; 8];
        deal_id_bytes.copy_from_slice(&bytes[..8]);
        DealID(u64::from_le_bytes(deal_id_bytes))
    }
}

/// Block Number - a wrapper around u64 to specify an Ethereum block number
#[derive(Debug, Clone, Copy, PartialEq, Eq, Serialize, Deserialize, PartialOrd, Ord)]
pub struct BlockNum(pub u64);

impl Tokenizable for BlockNum {
    fn from_token(token: Token) -> Result<Self, InvalidOutputType> {
        match token {
            Uint(u) => Ok(BlockNum(u.as_u64())),
            other => Err(InvalidOutputType(format!(
                "Expected `Uint`, got {:?}",
                other
            ))),
        }
    }
    fn into_token(self) -> Token {
        Uint(self.0.into())
    }
}

impl Add for BlockNum {
    type Output = Self;
    fn add(self, other: Self) -> Self {
        BlockNum(self.0 + other.0)
    }
}

impl Sub for BlockNum {
    type Output = Self;
    fn sub(self, other: Self) -> Self {
        BlockNum(self.0 - other.0)
    }
}

impl Mul<u64> for BlockNum {
    type Output = Self;
    fn mul(self, other: u64) -> Self {
        BlockNum(self.0 * other)
    }
}

impl Mul<usize> for BlockNum {
    type Output = Self;
    fn mul(self, other: usize) -> Self {
        let u = other as u64;
        BlockNum(self.0 * u)
    }
}

<<<<<<< HEAD
// TODO: Talk to @c about this
/// Token Multiplier - a wrapper around u64 to specify a multiplier for a token
#[derive(
    Debug, Clone, Copy, PartialEq, Eq, Serialize, Deserialize, PartialOrd, Ord, EthAbiType,
)]
pub struct TokenMultiplier(pub u64);
// Our default multiplier is 1e9
impl Default for TokenMultiplier {
    fn default() -> Self {
        TokenMultiplier(1_000_000_000)
    }
}

/// Multiply a token amount as a float and return the result as TokenAmount
impl Mul<f64> for TokenMultiplier {
    type Output = TokenAmount;
    fn mul(self, other: f64) -> TokenAmount {
        let amount = (self.0 as f64 * other).round() as u64;
        if amount == 0 {
            TokenAmount(1)
        } else {
            TokenAmount(amount)
        }
    }
}

/// Token Amount
=======
>>>>>>> 8d58d3c4
#[derive(Debug, Clone, Copy, PartialEq, Eq, Serialize, Deserialize, PartialOrd, Ord)]
pub struct TokenAmount(pub u64);

impl Tokenizable for TokenAmount {
    fn from_token(token: Token) -> Result<Self, InvalidOutputType> {
        match token {
            Uint(u) => Ok(TokenAmount(u.as_u64())),
            other => Err(InvalidOutputType(format!(
                "Expected `Uint`, got {:?}",
                other
            ))),
        }
    }
    fn into_token(self) -> Token {
        Uint(self.0.into())
    }
}

// TODO: Do we want to define this like this? There's already a type called Token in the ethers crate
/// Token - The identifier for a token contract
#[derive(Debug, Clone, Copy, PartialEq, Eq, Serialize, Deserialize)]
pub struct TokenAddress(pub Address);

impl Tokenizable for TokenAddress {
    fn from_token(token: Token) -> Result<Self, InvalidOutputType> {
        match token {
            Ad(a) => Ok(TokenAddress(a)),
            other => Err(InvalidOutputType(format!(
                "Expected `Address`, got {:?}",
                other
            ))),
        }
    }
    fn into_token(self) -> Token {
        Ad(self.0)
    }
}

/// An Enum describing the different states a deal can be in
#[derive(Debug, Clone, PartialEq, Eq, Serialize, Deserialize, EthAbiType)]
pub enum DealStatus {
    /// The deal does not exist
    Non,
    /// The deal has been submitted to the chain, but not yet accepted
    DealCreated,
    /// The deal has been accepted by the executor
    DealAccepted,
    /// The deal is active
    DealActive,
    /// The deal has been completed
    DealCompleted,
    /// The deal has been finalized
    DealFinalized,
    /// The deal was submitted to the chain, but not accepted
    DealTimedOut,
    /// The deal was submitted to the chain, and then cancelled
    DealCancelled,
}

/// DealProposal - A proposal for a deal
/// This is the data that is submitted to the Ethereum contract to create a deal
#[derive(Debug, Clone, PartialEq, Eq, Serialize, Deserialize)]
pub struct DealProposal {
    /// The address of the party to propose the deal to
    pub executor_address: Address,
    /// The length of the deal in blocks
    pub deal_length_in_blocks: BlockNum,
    /// The frequency with which to submit proofs to chain
    pub proof_frequency_in_blocks: BlockNum,
    /// The amount of tokens to pay to the executor
    pub price: TokenAmount,
    /// The amount of collateral the executor must post
    pub collateral: TokenAmount,
    /// The token to use for payment
    pub erc20_token_denomination: TokenAddress,
    /// The File size of the data to be stored
    pub file_size: U256,
    // TODO: Change these to the correct types
    /// The CID of the data to be stored
    pub ipfs_file_cid: CidToken,
    #[serde(
        serialize_with = "serialize_hash_token",
        deserialize_with = "deserialize_hash_token"
    )]
    /// The blake3 hash of the data to be stored
    pub blake3_checksum: Blake3HashToken,
}

// TODO: Figure out how to derive this using EthAbiType
// TODO: Cleanup Token types so that they implement Tokenizable
impl Tokenize for DealProposal {
    fn into_tokens(self) -> Vec<ethers::abi::Token> {
        vec![
            Ad(self.executor_address),
            Uint(U256::from(self.deal_length_in_blocks.0)),
            Uint(U256::from(self.proof_frequency_in_blocks.0)),
            Uint(U256::from(self.price.0)),
            Uint(U256::from(self.collateral.0)),
            Ad(self.erc20_token_denomination.0),
            self.file_size.into_token(),
            self.ipfs_file_cid.into_token(),
            self.blake3_checksum.into_token(),
        ]
    }
}

// TODO: Re-incorporate DealStatus
/// OnChainDealInfo - Information about a deal that is stored on chain
#[derive(Serialize, Deserialize, Clone, Copy, Debug)]
pub struct OnChainDealInfo {
    pub deal_id: DealID,
    pub deal_start_block: BlockNum,
    pub deal_length_in_blocks: BlockNum,
    pub proof_frequency_in_blocks: BlockNum,
    pub price: TokenAmount,
    pub collateral: TokenAmount,
    pub erc20_token_denomination: TokenAddress,
    pub ipfs_file_cid: CidToken,
    pub file_size: U256,
    #[serde(
        serialize_with = "serialize_hash_token",
        deserialize_with = "deserialize_hash_token"
    )]
    pub blake3_checksum: Blake3HashToken,
    pub creator_address: Address,
    pub executor_address: Address,
    // pub deal_status: DealStatus,
}

impl Tokenizable for OnChainDealInfo {
    fn from_token(token: Token) -> Result<Self, InvalidOutputType> {
        match token {
            Token::Tuple(tokens) => {
                let mut tokens = tokens.into_iter();
                Ok(OnChainDealInfo {
                    deal_id: DealID::from_token(tokens.next().unwrap())?,
                    deal_start_block: BlockNum::from_token(tokens.next().unwrap())?,
                    deal_length_in_blocks: BlockNum::from_token(tokens.next().unwrap())?,
                    proof_frequency_in_blocks: BlockNum::from_token(tokens.next().unwrap())?,
                    price: TokenAmount::from_token(tokens.next().unwrap())?,
                    collateral: TokenAmount::from_token(tokens.next().unwrap())?,
                    erc20_token_denomination: TokenAddress::from_token(tokens.next().unwrap())?,
                    ipfs_file_cid: CidToken::from_token(tokens.next().unwrap())?,
                    file_size: U256::from_token(tokens.next().unwrap())?,
                    blake3_checksum: Blake3HashToken::from_token(tokens.next().unwrap())?,
                    creator_address: Address::from_token(tokens.next().unwrap())?,
                    executor_address: Address::from_token(tokens.next().unwrap())?,
                    // deal_status: DealStatus::from_token(tokens.next().unwrap())?,
                })
            }
            other => Err(InvalidOutputType(format!(
                "Expected `Tuple`, got {:?}",
                other
            ))),
        }
    }
    fn into_token(self) -> Token {
        Token::Tuple(self.into_tokens())
    }
}

impl Tokenize for OnChainDealInfo {
    fn into_tokens(self) -> Vec<ethers::abi::Token> {
        vec![
            Uint(U256::from(self.deal_id.0)),
            Uint(U256::from(self.deal_start_block.0)),
            Uint(U256::from(self.deal_length_in_blocks.0)),
            Uint(U256::from(self.proof_frequency_in_blocks.0)),
            Uint(U256::from(self.price.0)),
            Uint(U256::from(self.collateral.0)),
            Ad(self.erc20_token_denomination.0),
            Str(self.ipfs_file_cid.to_string()),
            Uint(U256::from(self.file_size)),
            Str(self.blake3_checksum.to_string()),
        ]
    }
}

impl OnChainDealInfo {
    pub fn get_final_block(&self) -> BlockNum {
        self.deal_start_block + self.deal_length_in_blocks
    }
}

#[derive(Debug, Clone, PartialEq, Eq, Serialize, Deserialize)]
pub struct Proof {
    pub block_number: BlockNum,
    pub bao_proof_data: Vec<u8>,
}

#[derive(Serialize, Deserialize, Clone, Copy, Debug, PartialEq, Eq)]
pub enum ProofBuddyMessageType {
    SubmitProof,
    Cancel,
    InitiateChainlinkFinalization,
    WithdrawEarnings,
}<|MERGE_RESOLUTION|>--- conflicted
+++ resolved
@@ -1,23 +1,15 @@
 use cid::Cid;
 use ethers::{
     abi::{
-<<<<<<< HEAD
         AbiType, InvalidOutputType, ParamType, Token,
         Token::{Address as Ad, String as Str, Uint},
         Tokenizable, Tokenize,
-=======
-        Token::{Address as Ad, String as Str, Uint},
-        Tokenize,
->>>>>>> 8d58d3c4
     },
     prelude::Address,
     types::U256,
 };
-<<<<<<< HEAD
 use ethers_contract_derive::EthAbiType;
-=======
 use serde::de::Error;
->>>>>>> 8d58d3c4
 use serde::{Deserialize, Deserializer, Serialize, Serializer};
 use sled::IVec;
 use std::fmt::{Display, Formatter};
@@ -215,7 +207,6 @@
     }
 }
 
-<<<<<<< HEAD
 // TODO: Talk to @c about this
 /// Token Multiplier - a wrapper around u64 to specify a multiplier for a token
 #[derive(
@@ -243,8 +234,6 @@
 }
 
 /// Token Amount
-=======
->>>>>>> 8d58d3c4
 #[derive(Debug, Clone, Copy, PartialEq, Eq, Serialize, Deserialize, PartialOrd, Ord)]
 pub struct TokenAmount(pub u64);
 
