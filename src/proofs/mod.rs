pub mod window;

use crate::types::*;
use anyhow::Result;
use bao::encode::SliceExtractor;
use ethers::abi::ethereum_types::BigEndianHash;
use ethers::prelude::H256;
use std::io::{Cursor, Read, Seek};

/// 1024 bytes per bao chunk
const CHUNK_SIZE: u64 = 1024;

fn get_num_chunks(size: u64) -> u64 {
    (size as f32 / CHUNK_SIZE as f32).ceil() as u64
}

/// returns tuple (chunk_offset, chunk_size) for the Nth bao hash that you need to grab :)
pub fn compute_random_block_choice_from_hash(block_hash: H256, file_length: u64) -> (u64, u64) {
    let chunk_number = (block_hash.into_uint() % get_num_chunks(file_length)).as_u64();
    let chunk_offset = chunk_number * CHUNK_SIZE;
    let chunk_size = if chunk_number == get_num_chunks(file_length) - 1 {
        file_length - chunk_offset
    } else {
        CHUNK_SIZE
    };
    (chunk_offset, chunk_size)
}

// TODO: eventually do not load the entire file into memory.
pub fn gen_obao<R: Read>(reader: &mut R) -> Result<(Vec<u8>, bao::Hash)> {
    let mut file_content = Vec::new();
    reader
        .read_to_end(&mut file_content)
        .expect("Unable to read");

    let (obao, hash) = bao::encode::outboard(&file_content);
    Ok((obao, hash)) // return the outboard encoding
}

pub async fn gen_proof<R: Read + Seek>(
    _block_number: BlockNum,
    block_hash: H256,
    file_handle: R,
    obao_handle: Cursor<Vec<u8>>,
    file_length: u64,
) -> Result<Vec<u8>> {
    let (chunk_offset, chunk_size) = compute_random_block_choice_from_hash(block_hash, file_length);

    let mut bao_proof_data = vec![];
    let _ = SliceExtractor::new_outboard(file_handle, obao_handle, chunk_offset, chunk_size)
        .read_to_end(&mut bao_proof_data)?;

<<<<<<< HEAD
    Ok(bao_proof_data)
=======
    Ok(Proof {
        block_number,
        bao_proof_data,
    })
}

#[cfg(test)]
mod tests {
    use crate::types::BlockNum;
    use ethers::abi::ethereum_types::BigEndianHash;
    use ethers::prelude::H256;
    use ethers::prelude::U256;
    use std::io::Read;

    #[test]
    fn test_compute_random_block_choice_from_hash() {
        // TODO test behavior around int overflows?
        use crate::proofs::compute_random_block_choice_from_hash;
        let file_length = 2049;
        let block_hash = H256::from_uint(&U256::from(0u64));
        let (chunk_offset, chunk_size) =
            compute_random_block_choice_from_hash(block_hash, file_length);
        assert_eq!(chunk_offset, 0);
        assert_eq!(chunk_size, 1024);
        let block_hash = H256::from_uint(&U256::from(1u64));
        let (chunk_offset, chunk_size) =
            compute_random_block_choice_from_hash(block_hash, file_length);
        assert_eq!(chunk_offset, 1024);
        assert_eq!(chunk_size, 1024);
        let block_hash = H256::from_uint(&U256::from(2u64));
        let (chunk_offset, chunk_size) =
            compute_random_block_choice_from_hash(block_hash, file_length);
        assert_eq!(chunk_offset, 2048);
        assert_eq!(chunk_size, 1);
        let block_hash = H256::from_uint(&U256::from(379u64)); // 379 % 3 = 1
        let (chunk_offset, chunk_size) =
            compute_random_block_choice_from_hash(block_hash, file_length);
        assert_eq!(chunk_offset, 1024);
        assert_eq!(chunk_size, 1024);
    }

    #[test]
    fn test_get_num_chunks() {
        use crate::proofs::get_num_chunks;
        assert_eq!(get_num_chunks(1024), 1);
        assert_eq!(get_num_chunks(1025), 2);
        assert_eq!(get_num_chunks(2048), 2);
        assert_eq!(get_num_chunks(2049), 3);
    }

    #[tokio::test]
    async fn test_obao_genproof_roundtrip() {
        use crate::proofs::{gen_obao, gen_proof};
        use std::io::Cursor;
        let file_content = b"hello world".to_vec();
        let (obao, bao_hash) = gen_obao(Cursor::new(&file_content)).unwrap();
        let fake_block_hash = H256::from_uint(&U256::from(379u64)); // 379 % 3 = 1

        let proof = gen_proof(
            BlockNum(3),
            fake_block_hash,
            Cursor::new(&file_content),
            Cursor::new(&obao),
            file_content.len() as u64,
        )
        .await
        .unwrap();
        let mut proof_reader = Cursor::new(proof.bao_proof_data);
        let mut proof_content = vec![];
        proof_reader.read_to_end(&mut proof_content).unwrap();

        let validated_data = bao::decode::decode(&proof_content, &bao_hash).unwrap();
        assert_eq!(validated_data, file_content);
    }

    #[tokio::test]
    async fn test_proof_validation() {
        unimplemented!("wooooohoooo!");
    }
>>>>>>> a51dc8a9
}<|MERGE_RESOLUTION|>--- conflicted
+++ resolved
@@ -50,13 +50,7 @@
     let _ = SliceExtractor::new_outboard(file_handle, obao_handle, chunk_offset, chunk_size)
         .read_to_end(&mut bao_proof_data)?;
 
-<<<<<<< HEAD
     Ok(bao_proof_data)
-=======
-    Ok(Proof {
-        block_number,
-        bao_proof_data,
-    })
 }
 
 #[cfg(test)]
@@ -132,5 +126,4 @@
     async fn test_proof_validation() {
         unimplemented!("wooooohoooo!");
     }
->>>>>>> a51dc8a9
 }